%% -*- erlang -*-
{application, hash_ring,
 [
  {description, "Consistent Hash Ring"},
<<<<<<< HEAD
  {vsn, "0.0.3"},
=======
  {vsn, "0.0.4"},
>>>>>>> 8290b87d
  {registered, []},
  {applications, [
                  kernel,
                  stdlib,
                  crypto
                 ]},
  {env, []}
 ]}.<|MERGE_RESOLUTION|>--- conflicted
+++ resolved
@@ -2,11 +2,7 @@
 {application, hash_ring,
  [
   {description, "Consistent Hash Ring"},
-<<<<<<< HEAD
-  {vsn, "0.0.3"},
-=======
   {vsn, "0.0.4"},
->>>>>>> 8290b87d
   {registered, []},
   {applications, [
                   kernel,
